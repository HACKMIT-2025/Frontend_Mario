import { Renderer } from './render/Renderer'
import { PhysicsEngine } from './physics/PhysicsEngine'
import { EntityManager } from './entities/EntityManager'
import { InputManager } from './input/InputManager'
import { Camera } from './render/Camera'
import { Level } from './level/Level'
import { Player } from './entities/Player'
<<<<<<< HEAD
import { Platform } from './level/Platform'
import { Entity } from './entities/Entity'
=======
import { SpriteLoader } from './sprites/SpriteLoader'
>>>>>>> 16a8349a

export interface GameConfig {
  width?: number
  height?: number
  gravity?: number
  fps?: number
}

export class GameEngine {
  private canvas: HTMLCanvasElement
  private ctx: CanvasRenderingContext2D
  private renderer: Renderer
  private physics: PhysicsEngine
  private entityManager: EntityManager
  private inputManager: InputManager
  private camera: Camera
  private currentLevel: Level | null = null
  private player: Player | null = null

  private running = false
  private paused = false
  private lastTime = 0
  private deltaTime = 0
  private fps = 60
  private frameInterval: number

  private score = 0
  private lives = 3
  private coins = 0
  private spriteLoader: SpriteLoader
  private spritesInitialized = false

  constructor(canvas: HTMLCanvasElement, config: GameConfig = {}) {
    this.canvas = canvas
    this.ctx = canvas.getContext('2d')!

    // Set canvas size
    this.canvas.width = config.width || 1024
    this.canvas.height = config.height || 576

    // Initialize subsystems
    this.renderer = new Renderer(this.ctx, this.canvas.width, this.canvas.height)
    this.physics = new PhysicsEngine(config.gravity || 0.5)
    this.entityManager = new EntityManager()
    this.inputManager = new InputManager()
    this.camera = new Camera(this.canvas.width, this.canvas.height)
    this.spriteLoader = SpriteLoader.getInstance()

    this.fps = config.fps || 60
    this.frameInterval = 1000 / this.fps

    // Setup default demo level
    this.setupDemoLevel()
  }

  private setupDemoLevel() {
    this.currentLevel = new Level()

    // Add some platforms
    this.currentLevel.addPlatform(0, 500, 2000, 76, 'platform')
    this.currentLevel.addPlatform(300, 400, 100, 20, 'platform')
    this.currentLevel.addPlatform(500, 350, 150, 20, 'platform')
    this.currentLevel.addPlatform(750, 300, 100, 20, 'platform')

    // Add coins
    for (let i = 0; i < 10; i++) {
      this.currentLevel.addCoin(200 + i * 50, 350)
    }

    // Add enemies
    this.currentLevel.addEnemy(400, 450, 'goomba')
    this.currentLevel.addEnemy(600, 450, 'koopa')

    // Create player
    this.player = new Player(100, 400)
    this.entityManager.addEntity(this.player)

    // Load level entities
    this.loadLevel(this.currentLevel)
  }

  public loadLevel(level: Level) {
    this.currentLevel = level
    this.entityManager.clear()

    // Load level entities first
    level.getEntities().forEach(entity => {
      this.entityManager.addEntity(entity)
    })

    // Always add player back if exists
    if (this.player) {
      this.entityManager.addEntity(this.player)
    }
  }

  public async initialize() {
    if (!this.spritesInitialized) {
      console.log('Loading sprites...')
      try {
        await this.spriteLoader.initializeGameSprites()
        this.spritesInitialized = true
        console.log('Sprites loaded!')
      } catch (error) {
        console.warn('Failed to load sprites, falling back to basic rendering:', error)
        this.spritesInitialized = false
      }
    }
  }

  public async start() {
    if (this.running) return

    // Initialize sprites first
    await this.initialize()

    this.running = true
    this.paused = false
    this.lastTime = performance.now()
    this.gameLoop()
  }

  // Getters for debug access
  public get currentLevel() {
    return this.currentLevel
  }

  public get entityManager() {
    return this.entityManager
  }

  public pause() {
    this.paused = !this.paused
  }

  public reset() {
    this.running = false
    this.paused = false
    this.score = 0
    this.lives = 3
    this.coins = 0
    this.entityManager.clear()
    this.setupDemoLevel()
    this.updateUI()
  }

  private gameLoop = () => {
    if (!this.running) return

    const currentTime = performance.now()
    const elapsed = currentTime - this.lastTime

    if (elapsed > this.frameInterval) {
      this.deltaTime = elapsed / 1000 // Convert to seconds

      if (!this.paused) {
        this.update(this.deltaTime)
        this.render()
      }

      this.lastTime = currentTime - (elapsed % this.frameInterval)
    }

    requestAnimationFrame(this.gameLoop)
  }

  private update(dt: number) {
    // IMPORTANT: Update entity manager to process pending adds/removes
    this.entityManager.update()

    // Update input
    const input = this.inputManager.getInput()

    // Update player with input
    if (this.player) {
      this.player.handleInput(input)
    }

    // Update physics for all entities
    const entities = this.entityManager.getEntities()
    entities.forEach(entity => {
      this.physics.updateEntity(entity, dt)
    })

    // Check collisions
    this.checkCollisions()

    // Update entities
    entities.forEach(entity => {
      entity.update(dt)
      // Apply world boundaries
      this.enforceWorldBoundaries(entity)
    })

    // Update camera to follow player
    if (this.player) {
      this.camera.follow(this.player)
    }

    // Remove dead entities
    this.entityManager.removeDeadEntities()

    // Update UI
    this.updateUI()
  }

  private checkCollisions() {
    const entities = this.entityManager.getEntities()
    const platforms = this.currentLevel?.getPlatforms() || []
    const polygons = this.currentLevel?.getPolygons() || []

    // Check entity vs platform collisions
    entities.forEach(entity => {
      platforms.forEach(platform => {
        this.physics.checkPlatformCollision(entity, platform)
      })
    })

    // Check entity vs polygon collisions
    entities.forEach(entity => {
      polygons.forEach(polygon => {
        this.physics.checkPolygonCollision(entity, polygon)
      })
    })

    // Check player vs other entities
    if (this.player) {
      entities.forEach(entity => {
        if (entity !== this.player && this.physics.checkEntityCollision(this.player!, entity)) {
          this.handlePlayerCollision(entity)
        }
      })

      // Check for victory condition (player reaching goal pipe)
      platforms.forEach(platform => {
        if (platform.isGoal) {
          const overlap = this.checkPlayerPlatformOverlap(this.player!, platform)
          if (overlap) {
            console.log('🎉 Victory condition triggered!')
            this.victory()
          }
        }
      })
    }
  }

  private checkPlayerPlatformOverlap(player: Player, platform: Platform): boolean {
    return player.position.x < platform.x + platform.width &&
           player.position.x + player.width > platform.x &&
           player.position.y < platform.y + platform.height &&
           player.position.y + player.height > platform.y
  }

  private enforceWorldBoundaries(entity: Entity) {
    const worldWidth = 3000  // Match the ground width
    const worldHeight = 600  // Allow some space above and below

    // Horizontal boundaries
    if (entity.position.x < 0) {
      entity.position.x = 0
      entity.velocity.x = Math.max(0, entity.velocity.x) // Stop leftward movement
    } else if (entity.position.x + entity.width > worldWidth) {
      entity.position.x = worldWidth - entity.width
      entity.velocity.x = Math.min(0, entity.velocity.x) // Stop rightward movement
    }

    // Vertical boundaries (mainly for falling off the world)
    if (entity.position.y > worldHeight + 100) {
      // Entity fell off the world
      if (entity.type === 'player') {
        this.playerHit() // Player loses a life
      } else {
        entity.dead = true // Other entities just die
      }
    }
  }

  private handlePlayerCollision(entity: any) {
    if (entity.type === 'coin') {
      this.coins++
      this.score += 10
      entity.dead = true
    } else if (entity.type === 'enemy') {
      if (this.player!.velocity.y > 0 && this.player!.position.y < entity.position.y) {
        // Player jumping on enemy
        this.score += 100
        entity.dead = true
        this.player!.velocity.y = -10 // Bounce
      } else {
        // Player hit by enemy
        this.playerHit()
      }
    } else if (entity.type === 'powerup') {
      this.handlePowerUp(entity.powerType)
      entity.dead = true
    }
  }

  private playerHit() {
    if (this.player!.invulnerable) return

    if (this.player!.size === 'big') {
      this.player!.shrink()
    } else {
      this.lives--
      if (this.lives <= 0) {
        this.gameOver()
      } else {
        this.respawnPlayer()
      }
    }
  }

  private respawnPlayer() {
    if (this.player) {
      this.player.position.x = 100
      this.player.position.y = 400
      this.player.velocity.x = 0
      this.player.velocity.y = 0
      this.player.makeInvulnerable(2000) // 2 seconds invulnerability
    }
  }

  private handlePowerUp(type: string) {
    switch(type) {
      case 'mushroom':
        this.player!.grow()
        this.score += 50
        break
      case 'star':
        this.player!.makeInvulnerable(10000) // 10 seconds
        this.score += 100
        break
      case 'flower':
        this.player!.enableFireball()
        this.score += 50
        break
    }
  }

  private gameOver() {
    this.running = false
    console.log('Game Over! Score:', this.score)
    // TODO: Show game over screen
  }

  private victory() {
    this.running = false
    this.score += 1000 // Bonus points for completing level
    console.log('🎉 Victory! Score:', this.score)

    // Display victory message on canvas
    this.ctx.save()
    this.ctx.fillStyle = 'rgba(0, 0, 0, 0.7)'
    this.ctx.fillRect(0, 0, this.canvas.width, this.canvas.height)

    this.ctx.fillStyle = '#FFD700'
    this.ctx.font = 'bold 48px Arial'
    this.ctx.textAlign = 'center'
    this.ctx.fillText('🎉 VICTORY! 🎉', this.canvas.width / 2, this.canvas.height / 2 - 50)

    this.ctx.fillStyle = '#FFFFFF'
    this.ctx.font = '32px Arial'
    this.ctx.fillText(`Final Score: ${this.score}`, this.canvas.width / 2, this.canvas.height / 2 + 20)

    this.ctx.font = '20px Arial'
    this.ctx.fillText('Press R to restart', this.canvas.width / 2, this.canvas.height / 2 + 60)
    this.ctx.restore()
  }

  private render() {
    // Clear canvas
    this.renderer.clear()

    // Ensure entity manager is up to date before rendering
    this.entityManager.update()

    // Apply camera transform
    this.ctx.save()
    this.ctx.translate(-this.camera.x, -this.camera.y)

    // Render background
    this.renderer.renderBackground()

    // Render level
    if (this.currentLevel) {
      this.renderer.renderLevel(this.currentLevel)
    }

    // Render entities
    const entities = this.entityManager.getEntities()

    // Debug: Log entity count
    if (entities.length === 0) {
      console.warn('No entities to render!')
    }

    entities.forEach(entity => {
      this.renderer.renderEntity(entity)
    })

    this.ctx.restore()

    // Render UI (not affected by camera)
    this.renderer.renderUI({
      score: this.score,
      lives: this.lives,
      coins: this.coins
    })
  }

  private updateUI() {
    const scoreEl = document.getElementById('score')
    const livesEl = document.getElementById('lives')
    const coinsEl = document.getElementById('coins')

    if (scoreEl) scoreEl.textContent = this.score.toString()
    if (livesEl) livesEl.textContent = this.lives.toString()
    if (coinsEl) coinsEl.textContent = this.coins.toString()
  }

  // Public API methods
  public getEntityManager() { return this.entityManager }
  public getPhysicsEngine() { return this.physics }
  public getCamera() { return this.camera }
  public getCurrentLevel() { return this.currentLevel }
  public getPlayer() { return this.player }
  public setPlayer(player: Player) {
    this.player = player
    this.entityManager.addEntity(player)
  }
  public addScore(points: number) { this.score += points }
  public addCoin() { this.coins++ }
  public addLife() { this.lives++ }
}<|MERGE_RESOLUTION|>--- conflicted
+++ resolved
@@ -5,12 +5,9 @@
 import { Camera } from './render/Camera'
 import { Level } from './level/Level'
 import { Player } from './entities/Player'
-<<<<<<< HEAD
 import { Platform } from './level/Platform'
 import { Entity } from './entities/Entity'
-=======
 import { SpriteLoader } from './sprites/SpriteLoader'
->>>>>>> 16a8349a
 
 export interface GameConfig {
   width?: number
