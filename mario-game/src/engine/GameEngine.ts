--- conflicted
+++ resolved
@@ -52,12 +52,8 @@
   private goal_y
   private start_x
   private start_y
-<<<<<<< HEAD
-  // private levelData: LevelData | null = null
-=======
   // @ts-ignore - Used for external API compatibility
   private levelData: LevelData | null = null
->>>>>>> 0fe83a0a
   private spritesInitialized = false
   private lastDialogCheck = 0
   private dialogCheckInterval = 10000 // Check every 15 seconds
